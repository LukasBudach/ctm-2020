# Title     : TODO
# Objective : TODO
# Created by: lukas
# Created on: 15.05.2020

speeches_by_party <- function(raw, res, filename) {
  plottable <- data.frame()
  colors <- data.frame("cducsu"="black", "fdp"="yellow", "gruene"="green", "spd"="orange", "afd"="blue", "linke"="red")
  for(i in rownames(res$documents)) {
    if (is.na(i)) {
      next
    }
    party <- unique(raw$Party[raw$SpeechDbId == i])
    if (is.na(party)) {
      next
    }
    plottable <- rbind(plottable, list(i, res$documents[as.String(i), 'omega'], colors[[party]]))
  }
  colnames(plottable) <- c('ID', 'position', 'color')

  png(filename=filename, width=600, height=600)
  plot(plottable$position, col=plottable$color)
  legend(x='topleft', legend=colnames(colors), col=as.character(colors[,]), pch=1)
  abline(h=mean(plottable$position[plottable$color == 'black']), col='black')
  abline(h=mean(plottable$position[plottable$color == 'yellow']), col='yellow')
  abline(h=mean(plottable$position[plottable$color == 'green']), col='green')
  abline(h=mean(plottable$position[plottable$color == 'orange']), col='orange')
  abline(h=mean(plottable$position[plottable$color == 'blue']), col='blue')
  abline(h=mean(plottable$position[plottable$color == 'red']), col='red')
  dev.off()
}


speaker_speeches_by_party <- function(raw, res, filename) {
  plottable <- data.frame()
  colors <- data.frame("cducsu"="black", "fdp"="yellow", "gruene"="green", "spd"="orange", "afd"="blue", "linke"="red")
  for(i in rownames(res$documents)) {
    if (is.na(i)) {
      next
    }
    party <- unique(raw$Party[raw$Speaker == i])
    if (is.na(party)) {
      next
    }
    plottable <- rbind(plottable, list(i, res$documents[as.String(i), 'omega'], colors[[party]]))
  }
  colnames(plottable) <- c('speaker', 'position', 'color')

  png(filename=filename, width=600, height=600)
  plot(plottable$position, col=plottable$color)
  legend(x='topleft', legend=colnames(colors), col=as.character(colors[,]), pch=1)
  abline(h=mean(plottable$position[plottable$color == 'black']), col='black')
  abline(h=mean(plottable$position[plottable$color == 'yellow']), col='yellow')
  abline(h=mean(plottable$position[plottable$color == 'green']), col='green')
  abline(h=mean(plottable$position[plottable$color == 'orange']), col='orange')
  abline(h=mean(plottable$position[plottable$color == 'blue']), col='blue')
  abline(h=mean(plottable$position[plottable$color == 'red']), col='red')
  dev.off()
}

<<<<<<< HEAD
party_speeches_by_party <- function(raw, res, filename, multiple_periods=FALSE) {
  plottable <- data.frame()
  colors <- data.frame("cducsu"="black", "fdp"="yellow", "gruene"="green", "spd"="orange", "afd"="blue", "linke"="red")

  indices_no_period <- c()
  periods <- c()
  if (multiple_periods) {
    for (el in rownames(res$documents)) {
      indices_no_period <- append(indices_no_period, trimws(strsplit(el, "_")[[1]][1]))
      periods <- append(periods, trimws(strsplit(el, "_")[[1]][2]))
    }
  } else {
    indices_no_period <- rownames(res$documents)
  }

  for(i in seq(1, length(indices_no_period))) {
    party <- indices_no_period[i]
    if (! party %in% colnames(colors)) {
      next
    }
    if (multiple_periods) {
      plottable <- rbind(plottable, list(party, periods[i], res$documents[i, 'omega'], colors[[party]]))
    } else {
      plottable <- rbind(plottable, list(party, 1, res$documents[i, 'omega'], colors[[party]]))
    }
  }
  colnames(plottable) <- c('party', 'period', 'position', 'color')

  png(filename=filename, width=600, height=600)
  plot(x=plottable$period, y=plottable$position, col=plottable$color)
  par(mar = c(5,4,4,8))
  legend(x='right', legend=colnames(colors), col=as.character(colors[,]), pch=1)
  #abline(h=mean(plottable$position[plottable$color == 'black']), col='black')
  #abline(h=mean(plottable$position[plottable$color == 'yellow']), col='yellow')
  #abline(h=mean(plottable$position[plottable$color == 'green']), col='green')
  #abline(h=mean(plottable$position[plottable$color == 'orange']), col='orange')
  #abline(h=mean(plottable$position[plottable$color == 'blue']), col='blue')
  #abline(h=mean(plottable$position[plottable$color == 'red']), col='red')
  dev.off()
}
=======
draw_eiffel_tower_diagram <- function (res, filename){
  png(filename=filename, width=6000, height=6000)
  plot(res$words[, 'b'], res$words[, 'psi'], xlab="Word Weights", ylab="Word Fixed Effect")
  text(res$words[, 'b'], res$words[, 'psi'], rownames(res$words))
  dev.off()
}
>>>>>>> a4f6f6b0
<|MERGE_RESOLUTION|>--- conflicted
+++ resolved
@@ -58,7 +58,6 @@
   dev.off()
 }
 
-<<<<<<< HEAD
 party_speeches_by_party <- function(raw, res, filename, multiple_periods=FALSE) {
   plottable <- data.frame()
   colors <- data.frame("cducsu"="black", "fdp"="yellow", "gruene"="green", "spd"="orange", "afd"="blue", "linke"="red")
@@ -99,11 +98,10 @@
   #abline(h=mean(plottable$position[plottable$color == 'red']), col='red')
   dev.off()
 }
-=======
+
 draw_eiffel_tower_diagram <- function (res, filename){
   png(filename=filename, width=6000, height=6000)
   plot(res$words[, 'b'], res$words[, 'psi'], xlab="Word Weights", ylab="Word Fixed Effect")
   text(res$words[, 'b'], res$words[, 'psi'], rownames(res$words))
   dev.off()
 }
->>>>>>> a4f6f6b0
