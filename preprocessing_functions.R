# Title     : Preprocessing Functions
# Objective : One-Stop-Shop, execute to have all functions you might need for preprocessing
# Created by: lukas
# Created on: 14.05.2020

read_speeches <- function(filepath) {
  library(readr)
  col_names <- c('Index', 'SpeechDbId', 'Date', 'Period', 'Sitting', 'DocDbId', 'Speaker', 'Party', 'InterjectionCount', 'InterjectionContent', 'ParagraphCount', 'Speech')
  cols <- cols(Index=col_integer(),
               SpeechDbId=col_integer(),
               Date=col_date(),
               Period=col_integer(),
               Sitting=col_integer(),
               DocDbId=col_integer(),
               Speaker=col_character(),
               Party=col_character(),
               InterjectionCount=col_integer(),
               InterjectionContent=col_character(),
               ParagraphCount=col_integer(),
               Speech=col_character())
    return(read_csv(filepath, skip=1, col_names=col_names, col_types=cols))
}



get_frequency_matrix <- function(dataset, sparse=0.999) {
  library(tm)
  corpus <- VCorpus(VectorSource(dataset$Speech))
  corpus <- tm_map(corpus, content_transformer(tolower)) # MAKES EVERYTHING LOWERCASE
  corpus <- tm_map(corpus, removeNumbers) # REMOVE NUMBERS
  corpus <- tm_map(corpus, stripWhitespace) # REMOVE EXTRA WHITE SPACE
  freq_mat <- TermDocumentMatrix(corpus)
  sparce_mat <- removeSparseTerms(freq_mat, sparse)
  freq <- as.matrix(sparce_mat)
  colnames(freq) <- dataset$ID
  return(freq)
}

serialize_results_text <- function(filepath, obj) {
  f <- file(filepath, 'w+')
  serialize(connection=f, object=obj, ascii=TRUE)
  close(f)
}

unserialize_results_text <- function(filepath) {
  f <- file(filepath, 'r')
  ret <- unserialize(f)
  close(f)
  return(ret)
}

<<<<<<< HEAD
get_only_coal_segments <- function(dataset, words_around) {
  library(stringr)
  cut_speeches <- dataset
  for (j in seq(1, nrow(dataset))) {
    positions <- str_locate_all(dataset$Speech[j], '(K|k)ohle')[[1]]
    positions[,'start'] <- positions[,'start'] - words_around
    positions[,'end'] <- positions[,'end'] + words_around

    for (i in seq(1, nrow(positions))) {
=======
filter_coal_percentile <- function(dataset, min_percentage) {
  library(stringr)

  cts <- data.frame()
  for(i in seq(1, nrow(dataset))) {
    cts <- rbind(cts, list(dataset$SpeechDbId[i], sapply(strsplit(dataset$Speech[i], " "), length),
                           str_count(dataset$Speech[i], 'K*k*ohle')))
  }
  colnames(cts) <- c('SpeechDbId', 'WordCount', 'CoalCount')

  return(cts[cts$CoalCount / cts$WordCount >= min_percentage,])
}

filter_coal_count <- function(dataset, min_count) {
  library(stringr)

  cts <- data.frame()
  for(i in seq(1, nrow(dataset))) {
    cts <- rbind(cts, list(dataset$SpeechDbId[i], sapply(strsplit(dataset$Speech[i], " "), length),
                           str_count(dataset$Speech[i], 'K*k*ohle')))
  }
  colnames(cts) <- c('SpeechDbId', 'WordCount', 'CoalCount')

  return(cts[cts$CoalCount >= min_count,])
}

get_complete_words <- function(dataset, j, positions){
  for (i in seq(1, nrow(positions))) {
>>>>>>> 9a9dc14f
      positions[i, 'start'] <- max(positions[i, 'start'], 0)
      positions[i, 'end'] <- min(positions[i, 'end'], nchar(dataset$Speech[j]))

      while (substring(dataset$Speech[j], positions[i, 'start'], positions[i, 'start']) != ' ') {
        if (positions[i, 'start'] == 0) {
          break
        }
        positions[i, 'start'] <- positions[i, 'start'] - 1
      }
      while (substring(dataset$Speech[j], positions[i, 'end'], positions[i, 'end']) != ' ') {
        if (positions[i, 'end'] == nchar(dataset$Speech[j])) {
          break
        }
        positions[i, 'end'] <- positions[i, 'end'] + 1
      }
      if ((positions[i, 'start'] == 0) || (positions[i, 'end'] == nchar(dataset$Speech[j]))) {
        next
      }
      positions[i, 'start'] <- positions[i, 'start'] + 1
      positions[i, 'end'] <- positions[i, 'end'] - 1
    }
  return(positions)
}

combine_overlapping_segments <- function(positions){
  found_matches <- TRUE
    while(found_matches){
      valids <- NULL
      found_matches <- FALSE
      if (nrow(positions) == 1) {
        break
      }
      for (i in seq(1, nrow(positions) - 1)) {
        if (positions[i, 'end'] >= positions[i+1, 'start']) {
          found_matches <- TRUE
          positions[i, 'end'] <- positions[i+1, 'end']
          positions[i+1, 'start'] <- 0
          positions[i+1, 'end'] <- 0
        } else if (sum(positions[i]) == 0) {
          valids <- append(valids, FALSE)
          next
        }
        valids <- append(valids, TRUE)
      }
      valids <- append(valids, sum(positions[nrow(positions)]) != 0)
      positions <- matrix(positions[valids,], ncol=2)
      colnames(positions) <- c('start', 'end')
    }
<<<<<<< HEAD
=======
  return(positions)
}

get_only_coal_segments <- function(dataset, words_around) {
  library(stringr)
  cut_speeches <- dataset
  for (j in seq(1, nrow(dataset))) {
    positions <- str_locate_all(dataset$Speech[j], '(K|k)ohle')[[1]]
    positions[,'start'] <- positions[,'start'] - words_around
    positions[,'end'] <- positions[,'end'] + words_around

    positions <- get_complete_words(dataset, j, positions)

    positions <- combine_overlapping_segments(positions)
>>>>>>> 9a9dc14f

    new_speech <- ''
    for (i in seq(1, nrow(positions))) {
      if (new_speech == '') {
        new_speech <- paste0(new_speech, substr(dataset$Speech[j], positions[i, 'start'], positions[i, 'end']))
      } else {
        new_speech <- paste(new_speech, substr(dataset$Speech[j], positions[i, 'start'], positions[i, 'end']))
      }
    }
    cut_speeches$Speech[j] <- new_speech
  }
  return(cut_speeches)
}

<<<<<<< HEAD
remove_parliament_president<- function(dataset) {
  library(hash)
  # define all the presidents of the Bundestag
  presidents <- hash('Dr. Erich Köhler'=c(1), 'Dr. Hermann Ehlers'=c(1, 2), 'Dr. Eugen Gerstenmaier'=c(2, 3, 4, 5),
                     'Kai-Uwe Hassel'=c(5, 6), 'Dr. Annemarie Renger'=c(7), 'Dr. Karl Carstens (Fehmarn)'=c(8),
                     'Richard Stücklen'=c(8, 9), 'Dr. Rainer Barzel'=c(10), 'Dr. Philipp Jenninger'=c(10, 11),
                     'Dr. Rita Süssmuth'=c(11, 12, 13), 'Dr. h.c. Wolfgang Thierse'=c(14, 15),
                     'Dr. Norbert Lammert'=c(16, 17, 18), 'Dr. Wolfgang Schäuble'=c(19))
  # get only those speeches made by someone that was president at some point
  pres_only_speeches <- dataset[dataset$Speaker %in% keys(presidents),]
  # take only those speeches made while the speaker was actually the president
  actually_president <- data.frame()
  for (i in seq(1, nrow(pres_only_speeches))) {
    if (pres_only_speeches$Period[i] %in% values(presidents, keys=pres_only_speeches$Speaker[i])) {
      actually_president <- rbind(actually_president, pres_only_speeches[i,])
    }
  }
  # remove those speeches from the original dataset and return
  result <- rbind(dataset, actually_president)
  return(result[!duplicated(result,fromLast = FALSE)&!duplicated(result,fromLast = TRUE),])
=======
get_segments_without_coal <- function(dataset, words_around) {
  library(stringr)
  cut_speeches <- dataset
  for (j in seq(1, nrow(dataset))) {
    positions <- str_locate_all(dataset$Speech[j], '(K|k)ohle')[[1]]
    positions[,'start'] <- positions[,'start'] - words_around
    positions[,'end'] <- positions[,'end'] + words_around

    positions <- get_complete_words(dataset, j, positions)

    positions <- combine_overlapping_segments(positions)

    new_speech <- ''
    for (i in seq(1, nrow(positions))) {
      if (new_speech == '') {
        new_speech <- paste0(new_speech, substr(dataset$Speech[j], 0, positions[i, 'start']))
      } else {
        new_speech <- paste(new_speech, substr(dataset$Speech[j], positions[i-1, 'end'], positions[i, 'start']))
        if (i == nrow(positions)) {
          new_speech <- paste(new_speech, substr(dataset$Speech[j], positions[i, 'end'], nchar(dataset$Speech[j])))
        }
      }
    }
    cut_speeches$Speech[j] <- new_speech
  }
  return(cut_speeches)
>>>>>>> 9a9dc14f
}<|MERGE_RESOLUTION|>--- conflicted
+++ resolved
@@ -22,6 +22,158 @@
 }
 
 
+# filter attributes:
+#   dataset -> the dataset to be processed
+#   dataset -> must be a data.frame with the columns Index, SpeechDbId, Date, Period, Sitting, DocDbId, Speaker, Party,
+#                                                    InterjectionCount, InterjectionContent, ParagraphCount, Speech
+#   mode -> filtering mode as string, options:
+#           p  -> filter by period, keeping every period starting at the given min_period and ending with the max_period
+#           cc -> filter by coal count, keeping only speeches with a coal count greater or equal to the given threshold
+#           cp -> filter by coal percentage, keeping speeches with a coal percentage greater/equal to the threshold
+#           co -> filter, keeping only parts of speeches that are within the chars_around area around an occurence of coal in the text
+#           nc -> filter, keeping only parts of speeches that are NOT within the chars_around area around an occurence of coal in the text
+#           np -> filter, removing all speeches by the Bundestagspräsident(en) in the dataset
+#
+#   returns the resulting data as data.frame with the same columns as the input (but likely less rows!)
+
+filter <- function(dataset, mode, min_period=NULL, max_period=NULL, threshold=NULL, chars_around=NULL) {
+  source('utils/filter_functions.R')
+  # perform input argument validation:
+  required_colnames <- c('Index', 'SpeechDbId', 'Date', 'Period', 'Sitting', 'DocDbId', 'Speaker', 'Party',
+                         'InterjectionCount', 'InterjectionContent', 'ParagraphCount', 'Speech')
+  valid_modes <- c('p', 'cc', 'cp', 'co', 'nc', 'np')
+
+  # validate dataset
+  if (! is.data.frame(dataset)) {
+    stop('ERROR The given dataset is not a data.frame object, which is required.')
+  } else if (ncol(dataset) != 12) {
+    stop('ERROR The given dataset does not have 12 columns as required.')
+  } else if (! all(colnames(dataset) == required_colnames)) {
+    stop('ERROR The given dataset does not have the required column names.')
+  }
+
+  # validate given mode
+  if (typeof(mode) != 'character') {
+    stop('ERROR The given mode argument is not a character vector, which is required.')
+  } else if (! mode %in% valid_modes) {
+    stop('ERROR The given mode argument is not a supported mode.')
+  } else if ((mode == 'p') & ((is.null(min_period)) | (is.null(max_period)))) {
+    stop('ERROR When filtering by period, the minimal and maximal period arguments must be set.')
+  } else if ((mode == 'cc') && (is.null(threshold))) {
+    stop('ERROR When filtering by coal count, the threshold argument must be set.')
+  } else if ((mode == 'cp') && (is.null(threshold))) {
+    stop('ERROR When filtering by coal percentage, the threshold argument must be set.')
+  } else if ((mode == 'co') && (is.null(chars_around))) {
+    stop('ERROR When filtering to keep the parts of speeches around coal only, the characters to be kept around these words need to be set.')
+  } else if ((mode == 'nc') && (is.null(chars_around))) {
+    stop('ERROR When filtering to keep the parts of speeches that do not contain a specified area around coal, the characters to be kept need to be set.')
+  }
+
+  # do the filtering
+  filtered_dataset <- NULL
+  switch(mode,
+         p={  # filter by period
+           filtered_dataset <- filter_period_range_(dataset, min_period, max_period)
+         },
+         cc={ # filter by count of words containing Kohle or kohle per speech
+           filtered_dataset <- filter_coal_count_(dataset, threshold)
+         },
+         cp={ # filter by percentage of words containing Kohle or kohle per speech
+           filtered_dataset <- filter_coal_percentage_(dataset, threshold)
+         },
+         co={ # only keep those parts of each speech, that are in proximity to a word containing Kohle or kohle
+           filtered_dataset <- filter_coal_only_segments_(dataset, chars_around)
+         },
+         nc={ # only keep those parts of each speech, that are not in proximity to a word containing Kohle or kohle
+           filtered_dataset <- filter_non_coal_segments_(dataset, chars_around)
+         },
+         np= { # only keep the speeches made by speakers that were not Bundestagspräsident at the time of the speech
+           filtered_dataset <- filter_non_parliament_president_speaker_(dataset)
+         }
+  )
+
+  # check whether the filtered dataset still has the valid shape, which is same as input dataset in this case
+  if (! is.data.frame(filtered_dataset)) {
+    stop('ERROR The filtered dataset is not a data.frame object, which is required.')
+  } else if (ncol(filtered_dataset) != 12) {
+    stop('ERROR The filtered dataset does not have 12 columns as required.')
+  } else if (! all(colnames(filtered_dataset) == required_colnames)) {
+    stop('ERROR The filtered dataset does not have the required column names.')
+  }
+
+  return(filtered_dataset)
+}
+
+
+# group_speeches attributes:
+#   dataset -> the dataset to be processed
+#   dataset -> must be a data.frame with the columns Index, SpeechDbId, Date, Period, Sitting, DocDbId, Speaker, Party,
+#                                                    InterjectionCount, InterjectionContent, ParagraphCount, Speech
+#
+#   mode -> grouping mode as string, options:
+#     none -> no grouping will be conducted, the IDs for the returned documents are their SpeechDbId
+#     speaker -> grouping by speaker, the IDs for the returned documents are their speaker name and the document is all
+#                speeches of the speeker concatenated
+#     party -> grouping by party, the IDs for the returned documents are their party name and the document is all
+#              speeches of the party concatenated
+#
+#   multiple_periods -> default is FALSE, set to TRUE if multiple election periods are in the dataset, will cause the
+#                       period number to be appended to the speaker/party name for the returned IDs
+#
+#   returns the resulting data as data.frame with the two columns ID and Speech
+
+group_speeches <- function(dataset, mode, multiple_periods=FALSE) {
+  source('utils/grouping_functions.R')
+
+  # perform input argument validation:
+  required_colnames <- c('Index', 'SpeechDbId', 'Date', 'Period', 'Sitting', 'DocDbId', 'Speaker', 'Party',
+                         'InterjectionCount', 'InterjectionContent', 'ParagraphCount', 'Speech')
+  valid_modes <- c('none', 'speaker', 'party')
+
+  # validate dataset
+  if (! is.data.frame(dataset)) {
+    stop('ERROR The given dataset is not a data.frame object, which is required.')
+  } else if (ncol(dataset) != 12) {
+    stop('ERROR The given dataset does not have 12 columns as required.')
+  } else if (! all(colnames(dataset) == required_colnames)) {
+    stop('ERROR The given dataset does not have the required column names.')
+  }
+
+  # validate given mode
+  if (typeof(mode) != 'character') {
+    stop('ERROR The given mode argument is not a character vector, which is required.')
+  } else if (! mode %in% valid_modes) {
+    stop('ERROR The given mode argument is not a supported mode.')
+  }
+
+  # do the grouping
+  grouped_dataset <- NULL
+  switch(mode,
+         none={
+           grouped_dataset <- no_grouping_(dataset)
+         },
+         speaker={
+           grouped_dataset <- group_by_speaker_(dataset, multiple_periods)
+         },
+         party={
+           grouped_dataset <- group_by_party_(dataset, multiple_periods)
+         }
+  )
+
+  # check whether the filtered dataset still has the valid shape, which is same as input dataset in this case
+  output_required_colnames <- c('ID', 'Speech')
+
+  if (! is.data.frame(grouped_dataset)) {
+    stop('ERROR The grouped dataset is not a data.frame object, which is required.')
+  } else if (ncol(grouped_dataset) != 2) {
+    stop('ERROR The grouped dataset does not have 12 columns as required.')
+  } else if (! all(colnames(grouped_dataset) == output_required_colnames)) {
+    stop('ERROR The grouped dataset does not have the required column names.')
+  }
+
+  return(grouped_dataset)
+}
+
 
 get_frequency_matrix <- function(dataset, sparse=0.999) {
   library(tm)
@@ -36,6 +188,14 @@
   return(freq)
 }
 
+run_wordfish <- function(tdmat, repr_1, repr_2, name, tol=1e-7) {
+  source('utils/wordfish_1.3.r')
+
+  res <- wordfish(tdmat, dir=c(repr_1, repr_2), tol=tol)
+  serialize_results_text(paste0('data/', name, '.txt'), res)
+  return(res)
+}
+
 serialize_results_text <- function(filepath, obj) {
   f <- file(filepath, 'w+')
   serialize(connection=f, object=obj, ascii=TRUE)
@@ -47,174 +207,4 @@
   ret <- unserialize(f)
   close(f)
   return(ret)
-}
-
-<<<<<<< HEAD
-get_only_coal_segments <- function(dataset, words_around) {
-  library(stringr)
-  cut_speeches <- dataset
-  for (j in seq(1, nrow(dataset))) {
-    positions <- str_locate_all(dataset$Speech[j], '(K|k)ohle')[[1]]
-    positions[,'start'] <- positions[,'start'] - words_around
-    positions[,'end'] <- positions[,'end'] + words_around
-
-    for (i in seq(1, nrow(positions))) {
-=======
-filter_coal_percentile <- function(dataset, min_percentage) {
-  library(stringr)
-
-  cts <- data.frame()
-  for(i in seq(1, nrow(dataset))) {
-    cts <- rbind(cts, list(dataset$SpeechDbId[i], sapply(strsplit(dataset$Speech[i], " "), length),
-                           str_count(dataset$Speech[i], 'K*k*ohle')))
-  }
-  colnames(cts) <- c('SpeechDbId', 'WordCount', 'CoalCount')
-
-  return(cts[cts$CoalCount / cts$WordCount >= min_percentage,])
-}
-
-filter_coal_count <- function(dataset, min_count) {
-  library(stringr)
-
-  cts <- data.frame()
-  for(i in seq(1, nrow(dataset))) {
-    cts <- rbind(cts, list(dataset$SpeechDbId[i], sapply(strsplit(dataset$Speech[i], " "), length),
-                           str_count(dataset$Speech[i], 'K*k*ohle')))
-  }
-  colnames(cts) <- c('SpeechDbId', 'WordCount', 'CoalCount')
-
-  return(cts[cts$CoalCount >= min_count,])
-}
-
-get_complete_words <- function(dataset, j, positions){
-  for (i in seq(1, nrow(positions))) {
->>>>>>> 9a9dc14f
-      positions[i, 'start'] <- max(positions[i, 'start'], 0)
-      positions[i, 'end'] <- min(positions[i, 'end'], nchar(dataset$Speech[j]))
-
-      while (substring(dataset$Speech[j], positions[i, 'start'], positions[i, 'start']) != ' ') {
-        if (positions[i, 'start'] == 0) {
-          break
-        }
-        positions[i, 'start'] <- positions[i, 'start'] - 1
-      }
-      while (substring(dataset$Speech[j], positions[i, 'end'], positions[i, 'end']) != ' ') {
-        if (positions[i, 'end'] == nchar(dataset$Speech[j])) {
-          break
-        }
-        positions[i, 'end'] <- positions[i, 'end'] + 1
-      }
-      if ((positions[i, 'start'] == 0) || (positions[i, 'end'] == nchar(dataset$Speech[j]))) {
-        next
-      }
-      positions[i, 'start'] <- positions[i, 'start'] + 1
-      positions[i, 'end'] <- positions[i, 'end'] - 1
-    }
-  return(positions)
-}
-
-combine_overlapping_segments <- function(positions){
-  found_matches <- TRUE
-    while(found_matches){
-      valids <- NULL
-      found_matches <- FALSE
-      if (nrow(positions) == 1) {
-        break
-      }
-      for (i in seq(1, nrow(positions) - 1)) {
-        if (positions[i, 'end'] >= positions[i+1, 'start']) {
-          found_matches <- TRUE
-          positions[i, 'end'] <- positions[i+1, 'end']
-          positions[i+1, 'start'] <- 0
-          positions[i+1, 'end'] <- 0
-        } else if (sum(positions[i]) == 0) {
-          valids <- append(valids, FALSE)
-          next
-        }
-        valids <- append(valids, TRUE)
-      }
-      valids <- append(valids, sum(positions[nrow(positions)]) != 0)
-      positions <- matrix(positions[valids,], ncol=2)
-      colnames(positions) <- c('start', 'end')
-    }
-<<<<<<< HEAD
-=======
-  return(positions)
-}
-
-get_only_coal_segments <- function(dataset, words_around) {
-  library(stringr)
-  cut_speeches <- dataset
-  for (j in seq(1, nrow(dataset))) {
-    positions <- str_locate_all(dataset$Speech[j], '(K|k)ohle')[[1]]
-    positions[,'start'] <- positions[,'start'] - words_around
-    positions[,'end'] <- positions[,'end'] + words_around
-
-    positions <- get_complete_words(dataset, j, positions)
-
-    positions <- combine_overlapping_segments(positions)
->>>>>>> 9a9dc14f
-
-    new_speech <- ''
-    for (i in seq(1, nrow(positions))) {
-      if (new_speech == '') {
-        new_speech <- paste0(new_speech, substr(dataset$Speech[j], positions[i, 'start'], positions[i, 'end']))
-      } else {
-        new_speech <- paste(new_speech, substr(dataset$Speech[j], positions[i, 'start'], positions[i, 'end']))
-      }
-    }
-    cut_speeches$Speech[j] <- new_speech
-  }
-  return(cut_speeches)
-}
-
-<<<<<<< HEAD
-remove_parliament_president<- function(dataset) {
-  library(hash)
-  # define all the presidents of the Bundestag
-  presidents <- hash('Dr. Erich Köhler'=c(1), 'Dr. Hermann Ehlers'=c(1, 2), 'Dr. Eugen Gerstenmaier'=c(2, 3, 4, 5),
-                     'Kai-Uwe Hassel'=c(5, 6), 'Dr. Annemarie Renger'=c(7), 'Dr. Karl Carstens (Fehmarn)'=c(8),
-                     'Richard Stücklen'=c(8, 9), 'Dr. Rainer Barzel'=c(10), 'Dr. Philipp Jenninger'=c(10, 11),
-                     'Dr. Rita Süssmuth'=c(11, 12, 13), 'Dr. h.c. Wolfgang Thierse'=c(14, 15),
-                     'Dr. Norbert Lammert'=c(16, 17, 18), 'Dr. Wolfgang Schäuble'=c(19))
-  # get only those speeches made by someone that was president at some point
-  pres_only_speeches <- dataset[dataset$Speaker %in% keys(presidents),]
-  # take only those speeches made while the speaker was actually the president
-  actually_president <- data.frame()
-  for (i in seq(1, nrow(pres_only_speeches))) {
-    if (pres_only_speeches$Period[i] %in% values(presidents, keys=pres_only_speeches$Speaker[i])) {
-      actually_president <- rbind(actually_president, pres_only_speeches[i,])
-    }
-  }
-  # remove those speeches from the original dataset and return
-  result <- rbind(dataset, actually_president)
-  return(result[!duplicated(result,fromLast = FALSE)&!duplicated(result,fromLast = TRUE),])
-=======
-get_segments_without_coal <- function(dataset, words_around) {
-  library(stringr)
-  cut_speeches <- dataset
-  for (j in seq(1, nrow(dataset))) {
-    positions <- str_locate_all(dataset$Speech[j], '(K|k)ohle')[[1]]
-    positions[,'start'] <- positions[,'start'] - words_around
-    positions[,'end'] <- positions[,'end'] + words_around
-
-    positions <- get_complete_words(dataset, j, positions)
-
-    positions <- combine_overlapping_segments(positions)
-
-    new_speech <- ''
-    for (i in seq(1, nrow(positions))) {
-      if (new_speech == '') {
-        new_speech <- paste0(new_speech, substr(dataset$Speech[j], 0, positions[i, 'start']))
-      } else {
-        new_speech <- paste(new_speech, substr(dataset$Speech[j], positions[i-1, 'end'], positions[i, 'start']))
-        if (i == nrow(positions)) {
-          new_speech <- paste(new_speech, substr(dataset$Speech[j], positions[i, 'end'], nchar(dataset$Speech[j])))
-        }
-      }
-    }
-    cut_speeches$Speech[j] <- new_speech
-  }
-  return(cut_speeches)
->>>>>>> 9a9dc14f
 }